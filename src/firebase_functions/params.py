--- conflicted
+++ resolved
@@ -1,6 +1,6 @@
-"""
+'''
 Module for params that can make Cloud Functions codebases generic.
-"""
+'''
 
 import os
 import abc
@@ -9,388 +9,325 @@
 from enum import Enum
 from typing import Iterable, Sequence, Union, TypeVar, Generic, Optional
 
-T = TypeVar("T", int, float, str, bool, Sequence[str])
+T = TypeVar('T', int, float, str, bool, Sequence[str])
 
 
 class Input(Generic[T]):
-    pass
+  pass
 
 
 @dataclass(frozen=True)
 class SelectOption(Generic[T]):
-    """An option in a SelectInput or MultiSelectInput.
-
-    Attributes:
-        value: The value a parameter should have if this is selected.
-    """
-
-    value: T
-    label: Optional[str] = None
+  '''An option in a SelectInput or MultiSelectInput.
+
+  Attributes:
+      value: The value a parameter should have if this is selected.
+  '''
+  value: T
+  label: Optional[str] = None
 
 
 @dataclass(frozen=True)
 class TextInput(Input[T]):
-    example: Optional[T] = None
-    validation_regex: Optional[str] = None
-    validation_error_message: Optional[str] = None
-    """Input for this parameter should be with freeform text.
+  example: Optional[T] = None
+  validation_regex: Optional[str] = None
+  validation_error_message: Optional[str] = None
+  '''Input for this parameter should be with freeform text.
 
     Attributes:
         example: Sample which should be shown when prompting users for values.
         validation_regex: A regex which string input must match (str input only)
         validation_error_message: An error message which should be used when
           input fails to match validation_regex
-    """
+    '''
 
 
 @dataclass(frozen=True)
 class SelectInput(Input[T]):
-    options: Union[Sequence[T], Sequence[SelectOption[T]]]
-    """Input for this parameter should select from a predefined set of options.
+  options: Union[Sequence[T], Sequence[SelectOption[T]]]
+  '''Input for this parameter should select from a predefined set of options.
 
     Attributes:
         options: Options from which a value can be chosen.
-    """
+    '''
 
 
 @dataclass(frozen=True)
 class MultiselectInput(Input[Sequence[str]]):
-    """Input for this parameter should select from a predefined set of options.
-
-    May only be used for ListParams
-
-
-    Attributes:
-        options: Options from which a value can be chosen.
-    """
-
-    options: Union[Sequence[str], Sequence[SelectOption[str]]]
+  '''Input for this parameter should select from a predefined set of options.
+
+  May only be used for ListParams
+
+
+  Attributes:
+      options: Options from which a value can be chosen.
+  '''
+  options: Union[Sequence[str], Sequence[SelectOption[str]]]
 
 
 class CheckboxInput(Input[bool]):
-    pass
+  pass
 
 
 class ResourceType(Enum):
-    """The type of resource that a picker should pick."""
-
-    STORAGE_BUCKET = "storage.googleapis.com/Bucket"
+  '''The type of resource that a picker should pick.'''
+  STORAGE_BUCKET = 'storage.googleapis.com/Bucket'
 
 
 @dataclass(frozen=True)
 class ResourceInput(Input[str]):
-    """Input for this parameter should be with a resource picker UI.
-
-    May only be used for StringParams.
-<<<<<<< HEAD
-
-    Attributes:
-        resource_type: Kind of resource to pick
-    """
-=======
-
-    Attributes:
-        resource_type: Kind of resource to pick
-    """
-
-    resource_type: ResourceType
->>>>>>> 5923b83a
-
-    resource_type: ResourceType
-
-<<<<<<< HEAD
-
-=======
->>>>>>> 5923b83a
-E = TypeVar("E", str, int, float, bool, Iterable[str])
+  '''Input for this parameter should be with a resource picker UI.
+
+  May only be used for StringParams.
+
+  Attributes:
+      resource_type: Kind of resource to pick
+  '''
+  resource_type: ResourceType
+
+
+E = TypeVar('E', str, int, float, bool, Iterable[str])
 
 
 class Expression(abc.ABC, Generic[E]):
-    """An abstract base class for all expressions"""
-
-    @abc.abstractmethod
-    def expression(self) -> str:
-        """Returns the CEL for this expression"""
-        pass
-
-    def __str__(self) -> str:
-        """Returns the full expression in a {{ }} escape sequence"""
-        return f"{{ {self.expression} }}"
-
-    @abc.abstractmethod
-    def value(self) -> E:
-        pass
+  ''' An abstract base class for all expressions '''
+
+  @abc.abstractmethod
+  def expression(self) -> str:
+    ''' Returns the CEL for this expression '''
+    pass
+
+  def __str__(self) -> str:
+    ''' Returns the full expression in a {{ }} escape sequence '''
+    return f'{{ {self.expression} }}'
+
+  @abc.abstractmethod
+  def value(self) -> E:
+    pass
 
 
 @dataclass(frozen=True)
 class _IfThenExpression(Expression[E]):
-<<<<<<< HEAD
-=======
-    """
-    An expression that returns the value of the first expression if the
-    condition is true, otherwise the value of the second expression.
-    """
->>>>>>> 5923b83a
-    condition: Expression[bool]
-    then_val: E
-    else_val: E
-
-    def value(self) -> E:
-        if super().value():
-            return self.then_val
-        else:
-            return self.else_val
-
-    def expression(self) -> str:
-        return f"{self.condition.expression} ? {self.then_val} : {self.else_val}"
+  condition: Expression[bool]
+  then_val: E
+  else_val: E
+
+  def value(self) -> E:
+    if super().value():
+      return self.then_val
+    else:
+      return self.else_val
+
+  def expression(self) -> str:
+    return f'{self.condition.expression} ? {self.then_val} : {self.else_val}'
 
 
 @dataclass(frozen=True)
 class BoolExpression(Expression[bool]):
-    """A boolean expression supports boolean operators"""
-
-    def expression(self) -> str:
-        return "bool"
-
-    def value(self) -> bool:
-        pass
-
-    def then(self, then_val: E, else_val: E) -> Expression[E]:
-<<<<<<< HEAD
-        return _IfThenExpression(condition=self, then_val=then_val, else_val=else_val)
-=======
-        return _IfThenExpression(condition=self,
-                                 then_val=then_val,
-                                 else_val=else_val)
->>>>>>> 5923b83a
+  ''' A boolean expression supports boolean operators '''
+
+  def expression(self) -> str:
+    return 'bool'
+
+  def value(self) -> bool:
+    pass
+
+  def then(self, then_val: E, else_val: E) -> Expression[E]:
+    return _IfThenExpression(condition=self,
+                             then_val=then_val,
+                             else_val=else_val)
 
 
 @dataclass(frozen=True)
 class _EqualityExpression(BoolExpression):
-    left: Expression[E]
-    right: E
-
-    def value(self) -> bool:
-        return self.left.value() == self.right
-
-    def expression(self) -> str:
-        return f"{self.left.expression()} == {self.right}"
+  left: Expression[E]
+  right: E
+
+  def value(self) -> bool:
+    return self.left.value() == self.right
+
+  def expression(self) -> str:
+    return f'{self.left.expression()} == {self.right}'
 
 
 @dataclass(frozen=True)
 class ComparableExpression(Expression[E]):
-    """An expression which supports the equals method"""
-
-    def __str__(self) -> str:
-        """Returns the full expression in a {{ }} escape sequence"""
-        return f"{{ {self.expression} }}"
-
-    def expression(self) -> str:
-        """Returns the CEL for this expression"""
-        pass
-
-    def value(self) -> E:
-        pass
-
-    def equals(self, val: E) -> BoolExpression:
-        return _EqualityExpression(left=self, right=val)
+  ''' An expression which supports the equals method '''
+
+  def __str__(self) -> str:
+    ''' Returns the full expression in a {{ }} escape sequence '''
+    return f'{{ {self.expression} }}'
+
+  def expression(self) -> str:
+    ''' Returns the CEL for this expression '''
+    pass
+
+  def value(self) -> E:
+    pass
+
+  def equals(self, val: E) -> BoolExpression:
+    return _EqualityExpression(left=self, right=val)
 
 
 @dataclass(frozen=True)
 class _Param(Expression[E]):
-    """A param is a declared dependency on an external value.
-
-    Attributes:
-        name: The environment variable of this parameter. Must be upper case.
-        label: A human readable name for this parameter.
-        description: An optional description of this parameter.
-        default: What value the parameter should have if not specified.
-        immutable: Whether the value of this parameter can change between function
-          deployments.
-        input_type: Method of prompting a user for this variable.
-    """
-
-    name: str
-    label: Optional[str] = None
-    description: Optional[str] = None
-    immutable: Optional[bool] = None
-    default: Union[None, E, Expression[E]] = None
-    input_type: Optional[Input[E]] = None
-
-    def expression(self) -> str:
-        return f"params.{self.name}"
-
-    @abc.abstractmethod
-    def value(self) -> E:
-        pass
+  ''' A param is a declared dependency on an external value.
+
+  Attributes:
+      name: The environment variable of this parameter. Must be upper case.
+      label: A human readable name for this parameter.
+      description: An optional description of this parameter.
+      default: What value the parameter should have if not specified.
+      immutable: Whether the value of this parameter can change between function
+        deployments.
+      input_type: Method of prompting a user for this variable.
+  '''
+  name: str
+  label: Optional[str] = None
+  description: Optional[str] = None
+  immutable: Optional[bool] = None
+  default: Union[None, E, Expression[E]] = None
+  input_type: Optional[Input[E]] = None
+
+  def expression(self) -> str:
+    return f'params.{self.name}'
+
+  @abc.abstractmethod
+  def value(self) -> E:
+    pass
 
 
 @dataclass(frozen=True)
 class StringParam(_Param[str], ComparableExpression[str]):
-    """A string parameter"""
-
-    def value(self) -> str:
-        if os.environ.get(self.name) is not None:
-            return os.environ[self.name]
-        elif isinstance(self.default, Expression):
-            return self.default.value()
-        elif self.default is not None:
-            return self.default
-        else:
-            return str()
+  ''' A string parameter '''
+
+  def value(self) -> str:
+    if os.environ.get(self.name) is not None:
+      return os.environ[self.name]
+    elif isinstance(self.default, Expression):
+      return self.default.value()
+    elif self.default is not None:
+      return self.default
+    else:
+      return str()
 
 
 @dataclass(frozen=True)
 class IntParam(_Param[int], ComparableExpression[int]):
-    """An int parameter"""
-
-    def value(self) -> int:
-        if os.environ.get(self.name) is not None:
-            return int(os.environ[self.name])
-        elif isinstance(self.default, Expression):
-            return self.default.value()
-        elif self.default is not None:
-            return self.default
-        else:
-            return int()
+  ''' An int parameter '''
+
+  def value(self) -> int:
+    if os.environ.get(self.name) is not None:
+      return int(os.environ[self.name])
+    elif isinstance(self.default, Expression):
+      return self.default.value()
+    elif self.default is not None:
+      return self.default
+    else:
+      return int()
 
 
 @dataclass(frozen=True)
 class FloatParam(_Param[float], ComparableExpression[float]):
-    """A float parameter"""
-
-    def value(self) -> float:
-        if os.environ.get(self.name) is not None:
-            return float(os.environ[self.name])
-        elif isinstance(self.default, Expression):
-            return self.default.value()
-        elif self.default is not None:
-            return self.default
-        else:
-            return float()
+  ''' A float parameter '''
+
+  def value(self) -> float:
+    if os.environ.get(self.name) is not None:
+      return float(os.environ[self.name])
+    elif isinstance(self.default, Expression):
+      return self.default.value()
+    elif self.default is not None:
+      return self.default
+    else:
+      return float()
 
 
 @dataclass(frozen=True)
 class ListParam(_Param[Iterable[str]]):
-    """A list of strings parameter."""
-
-    def value(self) -> Iterable[str]:
-        if os.environ.get(self.name) is not None:
-            return os.environ[self.name].split(",")
-        elif isinstance(self.default, Expression):
-            return self.default.value()
-        elif self.default is not None:
-            return self.default
-        else:
-            return []
+  ''' A list of strings parameter. '''
+
+  def value(self) -> Iterable[str]:
+    if os.environ.get(self.name) is not None:
+      return os.environ[self.name].split(',')
+    elif isinstance(self.default, Expression):
+      return self.default.value()
+    elif self.default is not None:
+      return self.default
+    else:
+      return []
 
 
 @dataclass(frozen=True)
 class BoolParam(_Param[bool], BoolExpression):
-    """A boolean parameter"""
-
-    def value(self) -> bool:
-        env_value = os.environ.get(self.name)
-        if env_value is not None:
-            if env_value.lower() in ["true", "t", "1", "y", "yes"]:
-                return True
-            elif env_value.lower() in ["false", "f", "0", "n", "no"]:
-                return False
-            else:
-                raise ValueError(f"Invalid value for {self.name}: {env_value}")
-        elif isinstance(self.default, Expression):
-            return self.default.value()
-        elif self.default is not None:
-            return self.default
-        else:
-            return False
+  '''A boolean parameter '''
+
+  def value(self) -> bool:
+    env_value = os.environ.get(self.name)
+    if env_value is not None:
+      if (env_value.lower() in ['true', 't', '1', 'y', 'yes']):
+        return True
+      elif (env_value.lower() in ['false', 'f', '0', 'n', 'no']):
+        return False
+      else:
+        raise ValueError(f'Invalid value for {self.name}: {env_value}')
+    elif isinstance(self.default, Expression):
+      return self.default.value()
+    elif self.default is not None:
+      return self.default
+    else:
+      return False
 
 
 @dataclass(frozen=True)
 class SecretParam:
-    """A string parameter bound to a cloud secret.
-
-    A SecretParam is not an Expression; it cannot be used to configure the shape
-    of a deployment.
-<<<<<<< HEAD
-
-    Attributes:
-        name: The environment variable of this parameter. Must be upper case.
-        label: A human readable name for this parameter.
-        description: An optional description of this parameter.
-        default: What value the parameter should have if not specified.
-        immutable: Whether the value of this parameter can change between function
-          deployments.
-    """
-
-    name: str
-    label: Optional[str] = None
-    description: Optional[str] = None
-    immutable: Optional[bool] = None
-    default: Optional[str] = None
-
-    def __str__(self):
-        return f"{{{{ params.{self.name} }}}}"
-=======
-
-    Attributes:
-        name: The environment variable of this parameter. Must be upper case.
-        label: A human readable name for this parameter.
-        description: An optional description of this parameter.
-        default: What value the parameter should have if not specified.
-        immutable: Whether the value of this parameter can change between function
-          deployments.
-    """
-
-    name: str
-    label: Optional[str] = None
-    description: Optional[str] = None
-    immutable: Optional[bool] = None
-    default: Optional[str] = None
-
-    def __str__(self):
-        return f"{{{{ params.{self.name} }}}}"
-
-    def value(self) -> str:
-        """Current value of this parameter."""
-        return str(os.environ.get(self.name) or self.default or "")
->>>>>>> 5923b83a
-
-    def value(self) -> str:
-        """Current value of this parameter."""
-        return str(os.environ.get(self.name) or self.default or "")
-
-<<<<<<< HEAD
-
-PROJECT_ID = StringParam("GCLOUD_PROJECT", description="The active Firebase project")
+  '''A string parameter bound to a cloud secret.
+
+  A SecretParam is not an Expression; it cannot be used to configure the shape
+  of a deployment.
+
+  Attributes:
+      name: The environment variable of this parameter. Must be upper case.
+      label: A human readable name for this parameter.
+      description: An optional description of this parameter.
+      default: What value the parameter should have if not specified.
+      immutable: Whether the value of this parameter can change between function
+        deployments.
+  '''
+  name: str
+  label: Optional[str] = None
+  description: Optional[str] = None
+  immutable: Optional[bool] = None
+  default: Optional[str] = None
+
+  def __str__(self):
+    return f'{{{{ params.{self.name} }}}}'
+
+  def value(self) -> str:
+    '''Current value of this parameter.'''
+    return str(os.environ.get(self.name) or self.default or '')
+
+
+PROJECT_ID = StringParam('GCLOUD_PROJECT',
+                         description='The active Firebase project')
 
 STORAGE_BUCKET = StringParam(
-    "STORAGE_BUCKET", description="The default Cloud Storage for Firebase bucket"
+    'STORAGE_BUCKET',
+    description='The default Cloud Storage for Firebase bucket')
+
+DATABASE_URL = StringParam(
+    'DATABASE_URL',
+    description='The Firebase project\'s default Realtime Database instance URL'
 )
-=======
-PROJECT_ID = StringParam("GCLOUD_PROJECT",
-                         description="The active Firebase project")
-
-STORAGE_BUCKET = StringParam(
-    "STORAGE_BUCKET",
-    description="The default Cloud Storage for Firebase bucket")
->>>>>>> 5923b83a
-
-DATABASE_URL = StringParam(
-    "DATABASE_URL",
-    description="The Firebase project's default Realtime Database instance URL",
+
+DATABASE_INSTANCE = StringParam(
+    'DATABASE_INSTANCE',
+    description='The Firebase projet\'s default Realtime Database instance name'
 )
 
-DATABASE_INSTANCE = StringParam(
-    "DATABASE_INSTANCE",
-    description="The Firebase projet's default Realtime Database instance name",
-)
-
 EXTENSION_ID = StringParam(
-    "EXT_INSTANCE_ID",
-    label="Extension instance ID",
-    description="When a function is running as part of an extension, "
-    "this is the unique identifier for the installed extension "
-    "instance",
-    default="",
-)+    'EXT_INSTANCE_ID',
+    label='Extension instance ID',
+    description='When a function is running as part of an extension, '
+    'this is the unique identifier for the installed extension '
+    'instance',
+    default='')