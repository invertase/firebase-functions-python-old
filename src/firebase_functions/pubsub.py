--- conflicted
+++ resolved
@@ -1,202 +1,80 @@
-"""Pub/sub trigger for the function to be triggered by Pub/Sub."""
+'''Pub/sub trigger for the function to be triggered by Pub/Sub.'''
 
-import json
+import datetime as dt
+import functools
 import os
 import flask
-import base64
-import functools
-import datetime as dt
 
-import cloudevents.http as ce
+from dataclasses import dataclass
+from typing import Any, Callable, Dict, Generic, List, TypeVar, TypedDict, Union
 
-<<<<<<< HEAD
-=======
-from dataclasses import dataclass
-from typing import Any, Callable, Generic, List, TypeVar, Union, Optional
-
->>>>>>> 5923b83a
-from firebase_functions.options import (
-    PubSubOptions,
-    Sentinel,
-    VpcOptions,
-    Memory,
-    IngressSettings,
-)
+from firebase_functions.options import PubSubOptions, Sentinel, VpcOptions, Memory, IngressSettings
 from firebase_functions.manifest import EventTrigger, ManifestEndpoint
 from firebase_functions.params import BoolParam, SecretParam, StringParam, IntParam
 
-T = TypeVar("T")
-<<<<<<< HEAD
+T = TypeVar('T')
 
 Request = flask.Request
 Response = flask.Response
-=======
->>>>>>> 5923b83a
 
 
 @dataclass(frozen=True)
 class CloudEvent(Generic[T]):
-<<<<<<< HEAD
-    specversion: str
-    source: str
-    subject: str
-=======
-    id: str
-    datacontenttype: str
-    specversion: str
-    source: str
->>>>>>> 5923b83a
-    type: str
-    time: dt.datetime
-    data: T
+  specversion: str
+  source: str
+  subject: str
+  type: str
+  time: dt.datetime
+  data: T
 
 
 @dataclass(frozen=True)
 class Message(Generic[T]):
-<<<<<<< HEAD
-    message_id: str
-    publish_time: dt.datetime
-    data: str
-    attributes: dict[str, str]
-    ordering_key: str
+  message_id: str
+  publish_time: dt.datetime
+  data: str
+  attributes: dict[str, str]
+  ordering_key: str
 
-    @property
-    def json(self) -> Dict[str, Any]:
-        return {
-            "message_id": self.message_id,
-            "publish_time": self.publish_time,
-            "data": self.data,
-            "attributes": self.attributes,
-            "ordering_key": self.ordering_key,
-        }
-=======
-    """
-    Wrapper around a Pub/Sub message.
-    """
-    message_id: str
-    publish_time: dt.datetime
-    data: Optional[str] = None
-    attributes: Optional[dict[str, str]] = None
-    ordering_key: Optional[str] = None
+  @property
+  def json(self) -> Dict[str, Any]:
+    return {
+        'message_id': self.message_id,
+        'publish_time': self.publish_time,
+        'data': self.data,
+        'attributes': self.attributes,
+        'ordering_key': self.ordering_key,
+    }
 
-    @property
-    def json(self) -> Optional[T]:
-        try:
-            if self.data is not None:
-                return json.loads(base64.b64decode(self.data).decode("utf-8"))
-            else:
-                return None
-        except Exception as e:
-            raise Exception(
-                f"Unable to parse Pub/Sub message data as JSON: {e}") from e
 
-    def asdict(self) -> dict[str, Any]:
-        dict_message: dict[str, Any] = {
-            "message_id": self.message_id,
-            "data": self.data,
-            "publish_time": self.publish_time,
-        }
+CloudEventMessage = CloudEvent[Message[T]]
 
-        if self.attributes is not None:
-            dict_message["attributes"] = self.attributes
-        if self.ordering_key is not None:
-            dict_message["ordering_key"] = self.ordering_key
 
-        return dict_message
+class MessagePublishedData(TypedDict):
+  message: object
+  subscription: str
 
->>>>>>> 5923b83a
 
-@dataclass(frozen=True)
-class MessagePublishedData(Generic[T]):
-    message: Message[T]
-    subscription: str
-
-<<<<<<< HEAD
-CloudEventMessage = CloudEvent[Message[str]]
-=======
->>>>>>> 5923b83a
-
-def pubsub_wrap_handler(
-    func: Callable[[CloudEvent[MessagePublishedData[T]]], None],
-    raw: Union[ce.CloudEvent, dict],
-) -> flask.Response:
-    # If the call is coming from tests, the raw comes through as a dict,
-    # therefore we need to convert it to a CloudEvent.
-    if isinstance(raw, dict):
-        raw = ce.from_json(json.dumps(raw))
-
-    # pylint: disable=protected-access
-    event_dict = {"data": raw.data, **raw._attributes}
-
-    data = event_dict["data"]
-    message_dict = data["message"]
-
-    time = dt.datetime.strptime(
-        event_dict["time"],
-        "%Y-%m-%dT%H:%M:%S.%f%z",
-    )
-
-<<<<<<< HEAD
-class MessagePublishedData(TypedDict):
-    message: object
-    subscription: str
-=======
-    publish_time = dt.datetime.strptime(
-        message_dict["publish_time"],
-        "%Y-%m-%dT%H:%M:%S.%f%z",
-    )
->>>>>>> 5923b83a
-
-    # Convert the UTC string into a datetime object
-    event_dict["time"] = time
-    message_dict["publish_time"] = publish_time
-
-<<<<<<< HEAD
 def pubsub_wrap_handler(
     func: Callable[[CloudEventMessage], None],
     raw: dict[str, Any],
 ) -> Response:
-    event: CloudEvent[Message[str]] = CloudEvent(
-        **raw,
-        time=dt.datetime.fromisoformat(raw["time"]),
-        data=Message(
-            **raw["data"]["message"],
-            publish_time=dt.datetime.fromisoformat(
-                raw["data"]["message"]["publish_time"]
-            ),
-        ),
-    )
+  event: CloudEventMessage = CloudEvent(
+      **raw['attributes'],
+      time=dt.datetime.fromisoformat(raw['attributes']['time']),
+      data=Message(
+          **raw['attributes']['data']['message'],
+          publish_time=dt.datetime.fromisoformat(
+              raw['attributes']['data']['message']['publish_time']),
+      ))
 
-=======
-    # Pop unnecessary keys from the message data
-    # (we get these keys from the snake case alternatives that are provided)
-    message_dict.pop("messageId", None)
-    message_dict.pop("publishTime", None)
-
-    # `orderingKey` doesn't come with a snake case alternative,
-    # there is no `ordering_key` in the raw request.
-    ordering_key = message_dict.pop("orderingKey", None)
-
-    message: MessagePublishedData = MessagePublishedData(
-        message=Message(
-            **message_dict,
-            ordering_key=ordering_key,
-        ),
-        subscription=data["subscription"],
-    )
-
-    event_dict["data"] = message
-
-    event: CloudEvent[MessagePublishedData] = CloudEvent(**event_dict)
-
->>>>>>> 5923b83a
-    func(event)
-    response = flask.jsonify(status=200)
-    return response
+  func(event)
+  response = flask.jsonify(status=200)
+  return response
 
 
 def on_message_published(
-    func: Callable[[CloudEvent[MessagePublishedData[T]]], None] = None,
+    func: Callable[[CloudEventMessage], None] = None,
     *,
     topic: str,
     region: Union[None, StringParam, str] = None,
@@ -209,75 +87,64 @@
     service_account: Union[None, StringParam, str, Sentinel] = None,
     secrets: Union[None, List[StringParam], SecretParam, Sentinel] = None,
     retry: Union[None, bool, BoolParam] = None,
-<<<<<<< HEAD
 ) -> Callable[[CloudEventMessage], None]:
-    """
-    Decorator for functions that are triggered by Pub/Sub."""
-=======
-) -> Callable[[CloudEvent[MessagePublishedData[T]]], None]:
-    """
-        Decorator for functions that are triggered by Pub/Sub."""
->>>>>>> 5923b83a
+  '''
+      Decorator for functions that are triggered by Pub/Sub.'''
 
-    # Construct an Options object out from the args passed by the user, if any.
-    pubsub_options = PubSubOptions(
-        topic=topic,
-        region=region,
-        memory=memory,
-        timeout_sec=timeout_sec,
-        min_instances=min_instances,
-        max_instances=max_instances,
-        vpc=vpc,
-        ingress=ingress,
-        service_account=service_account,
-        secrets=secrets,
-        retry=retry,
+  # Construct an Options object out from the args passed by the user, if any.
+  pubsub_options = PubSubOptions(
+      topic=topic,
+      region=region,
+      memory=memory,
+      timeout_sec=timeout_sec,
+      min_instances=min_instances,
+      max_instances=max_instances,
+      vpc=vpc,
+      ingress=ingress,
+      service_account=service_account,
+      secrets=secrets,
+      retry=retry,
+  )
+
+  trigger = {} if pubsub_options is None else pubsub_options.metadata()
+
+  def wrapper(func):
+
+    @functools.wraps(func)
+    def pubsub_view_func(data: dict[str, Any]):
+      return pubsub_wrap_handler(
+          func=func,
+          raw=data,
+      )
+
+    project = os.environ.get('GCLOUD_PROJECT')
+
+    manifest = ManifestEndpoint(
+        entryPoint=func.__name__,
+        eventTrigger=EventTrigger(
+            eventType='google.cloud.pubsub.topic.v1.messagePublished',
+            eventFilters={
+                'topic': f'projects/{project}/topics/{topic}',
+            },
+            retry=pubsub_options.retry,
+        ),
+        region=pubsub_options.region,
+        availableMemoryMb=pubsub_options.memory,
+        timeoutSeconds=pubsub_options.timeout_sec,
+        minInstances=pubsub_options.min_instances,
+        maxInstances=pubsub_options.max_instances,
+        vpc=pubsub_options.vpc,
+        ingressSettings=pubsub_options.ingress,
+        serviceAccount=pubsub_options.service_account,
+        secretEnvironmentVariables=pubsub_options.secrets,
     )
 
-    trigger = {} if pubsub_options is None else pubsub_options.metadata()
+    pubsub_view_func.__firebase_trigger__ = trigger
+    pubsub_view_func.__firebase_endpoint__ = manifest
 
-    def wrapper(func):
-<<<<<<< HEAD
-        @functools.wraps(func)
-        def pubsub_view_func(data: dict[str, Any]):
-=======
+    return pubsub_view_func
 
-        @functools.wraps(func)
-        def pubsub_view_func(data: ce.CloudEvent):
->>>>>>> 5923b83a
-            return pubsub_wrap_handler(
-                func=func,
-                raw=data,
-            )
+  if func is None:
+    return wrapper
 
-        project = os.environ.get("GCLOUD_PROJECT")
-
-        manifest = ManifestEndpoint(
-            entryPoint=func.__name__,
-            eventTrigger=EventTrigger(
-                eventType="google.cloud.pubsub.topic.v1.messagePublished",
-                eventFilters={
-                    "topic": f"projects/{project}/topics/{topic}",
-                },
-                retry=pubsub_options.retry,
-            ),
-            region=pubsub_options.region,
-            availableMemoryMb=pubsub_options.memory,
-            timeoutSeconds=pubsub_options.timeout_sec,
-            minInstances=pubsub_options.min_instances,
-            maxInstances=pubsub_options.max_instances,
-            vpc=pubsub_options.vpc,
-            ingressSettings=pubsub_options.ingress,
-            serviceAccount=pubsub_options.service_account,
-            secretEnvironmentVariables=pubsub_options.secrets,
-        )
-
-        pubsub_view_func.__firebase_trigger__ = trigger
-        pubsub_view_func.__firebase_endpoint__ = manifest
-
-        return pubsub_view_func
-
-    if func is None:
-        return wrapper
-
-    return wrapper(func)+  return wrapper(func)